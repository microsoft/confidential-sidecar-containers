// Copyright (c) Microsoft Corporation.
// Licensed under the MIT License.

package main

import (
	"context"
	"encoding/base64"
	"flag"
	"net"
	"os"
	"path/filepath"

	pb "github.com/Microsoft/confidential-sidecar-containers/cmd/attestation-container/protobuf"
	"github.com/Microsoft/confidential-sidecar-containers/pkg/attest"
	"github.com/Microsoft/confidential-sidecar-containers/pkg/common"

	"google.golang.org/grpc"
	"google.golang.org/grpc/codes"
	"google.golang.org/grpc/status"

	"github.com/sirupsen/logrus"
)

var (
	socketAddress             = flag.String("socket-address", "/tmp/attestation-container.sock", "The socket address of Unix domain socket (UDS)")
	platformCertificateServer = flag.String("platform-certificate-server", "", "Server to fetch platform certificate. If set, certificates contained in security context directory are ignored. Value is either 'Azure' or 'AMD'")
	insecureVirtual           = flag.Bool("insecure-virtual", false, "If set, dummy attestation is returned (INSECURE: do not use in production)")
	logLevel                  = flag.String("loglevel", "warning", "Logging Level: trace, debug, info, warning, error, fatal, panic.")
	logFile                   = flag.String("logfile", "", "Logging Target: An optional file name/path. Omit for console output.")

	platformCertificateValue *common.THIMCerts = nil
	// UVM Endorsement (UVM reference info)
	// This is a base64 encoded COSE_Sign1 envelope whose issuer and feed should match Confidential ACIs signing identity
	// The payload is a json file containing two fields:
	// - x-ms-sevsnpvm-guestsvn
	//   This is a version number of the Utility VM that the container is running on.
	// - x-ms-sevsnpvm-measurement
	//   This is the SHA256 hash of the Utility VM's measurement. It should match the MEASUREMENT field in the attestation report
	uvmEndorsementValue []byte = nil
)

type server struct {
	pb.AttestationContainerServer
}

func (s *server) FetchAttestation(ctx context.Context, in *pb.FetchAttestationRequest) (*pb.FetchAttestationReply, error) {
	reportData := [attest.REPORT_DATA_SIZE]byte{}
	if len(in.GetReportData()) > attest.REPORT_DATA_SIZE {
		return nil, status.Errorf(codes.InvalidArgument, "`report_data` needs to be smaller than %d bytes. size: %d bytes", attest.REPORT_DATA_SIZE, len(in.GetReportData()))
	}
	copy(reportData[:], in.GetReportData())
	if *insecureVirtual {
		logrus.Trace("Serving virtual attestation report")
		return &pb.FetchAttestationReply{}, nil
	}

<<<<<<< HEAD
	logrus.Trace("Fetching attestation report...")
	reportFetcher := attest.NewAttestationReportFetcher()
=======
	reportFetcher, err := attest.NewAttestationReportFetcher()
	if err != nil {
		return nil, status.Errorf(codes.Internal, "failed to get attestation report fetcher: %s", err)
	}

>>>>>>> 68268ab1
	reportBytes, err := reportFetcher.FetchAttestationReportByte(reportData)
	if err != nil {
		return nil, status.Errorf(codes.Internal, "failed to fetch attestation report: %s", err)
	}

	logrus.Trace("Setting platform certificate...")
	var platformCertificate []byte
	if platformCertificateValue == nil {
		logrus.Trace("Deserializing attestation report...")
		var SNPReport attest.SNPAttestationReport
		if err = SNPReport.DeserializeReport(reportBytes); err != nil {
			return nil, status.Errorf(codes.Internal, "failed to deserialize attestation report: %s", err)
		}
		var certFetcher attest.CertFetcher
		if *platformCertificateServer == "AMD" {
			logrus.Trace("Setting AMD Certificate Fetcher...")
			certFetcher = attest.DefaultAMDMilanCertFetcherNew()
		} else {
			// Use "Azure". The value of platformCertificateServer should be already checked.
			logrus.Trace("Setting Azure Certificate Fetcher...")
			certFetcher = attest.DefaultAzureCertFetcherNew()
		}
		logrus.Trace("Fetching platform certificate...")
		platformCertificate, _, err = certFetcher.GetCertChain(SNPReport.ChipID, SNPReport.ReportedTCB)
		if err != nil {
			return nil, status.Errorf(codes.Internal, "failed to fetch platform certificate: %s", err)
		}
	} else {
		logrus.Trace("Using platform certificate from UVM info...")
		platformCertificate = append(platformCertificate, platformCertificateValue.VcekCert...)
		platformCertificate = append(platformCertificate, platformCertificateValue.CertificateChain...)
	}

	return &pb.FetchAttestationReply{Attestation: reportBytes, PlatformCertificates: platformCertificate, UvmEndorsements: uvmEndorsementValue}, nil
}

func validateFlags() {
	if *platformCertificateServer != "" && *platformCertificateServer != "AMD" && *platformCertificateServer != "Azure" {
		logrus.Fatalf("invalid --platform-certificate-server value %s (valid values: 'AMD', 'Azure')", *platformCertificateServer)
	}
}

func main() {
	flag.Parse()

	// if logFile is not set, logrus defaults to stderr
	if *logFile != "" {
		// If the file doesn't exist, create it. If it exists, append to it.
		file, err := os.OpenFile(*logFile, os.O_APPEND|os.O_CREATE|os.O_WRONLY, 0644)
		if err != nil {
			logrus.Fatal(err)
		}
		defer file.Close()
		logrus.SetOutput(file)
	}

	level, err := logrus.ParseLevel(*logLevel)
	if err != nil {
		logrus.Fatal(err)
	}
	logrus.SetLevel(level)
	logrus.SetFormatter(&logrus.TextFormatter{FullTimestamp: false, DisableQuote: true, DisableTimestamp: true})

	validateFlags()

	logrus.Info("Attestation container started...")

	if *insecureVirtual {
		logrus.Warn("Warning: INSECURE virtual: do not use in production!")
	} else {
<<<<<<< HEAD
		logrus.Trace("Checking if SNP device is detected...")
		if _, err := os.Stat(attest.SNP_DEVICE_PATH); err == nil {
			logrus.Tracef("%s is detected\n", attest.SNP_DEVICE_PATH)
		} else if errors.Is(err, os.ErrNotExist) {
			logrus.Fatalf("%s is not detected", attest.SNP_DEVICE_PATH)
		} else {
			logrus.Fatalf("Unknown error: %s", err)
=======
		if attest.IsSNPVM5() {
			log.Printf("%s is detected\n", attest.SNP_DEVICE_PATH_5)
		} else if attest.IsSNPVM6() {
			log.Printf("%s is detected\n", attest.SNP_DEVICE_PATH_6)
		} else {
			log.Fatalf("attestation-container is not running in SNP enabled VM")
>>>>>>> 68268ab1
		}

		logrus.Trace("Getting UVM Information...")
		uvmInfo, err := common.GetUvmInformation()
		if err != nil {
			logrus.Fatalf("Failed to get UVM information: %s", err)
		}

		logrus.Trace("Setting platform certificate server...")
		if *platformCertificateServer == "" {
			platformCertificateValue = &uvmInfo.InitialCerts
		} else {
			logrus.Tracef("Platform certificates will be retrieved from server %s", *platformCertificateServer)
		}

		logrus.Trace("Decoding UVM reference info...")
		uvmEndorsementValue, err = base64.StdEncoding.DecodeString(uvmInfo.EncodedUvmReferenceInfo)
		if err != nil {
			logrus.Fatalf("Failed to decode base64 string: %s", err)
		}
	}

	// Cleanup
	if _, err := os.Stat(*socketAddress); err == nil {
		if err := os.RemoveAll(*socketAddress); err != nil {
			logrus.Fatalf("Failed to clean up socket: %s", err)
		} else {
			logrus.Infof("Cleaned existing socket %s", *socketAddress)
		}
	} else {
		logrus.Debugf("Failed to stat socket %s", *socketAddress)
	}

	// Create parent directory for socketAddress
	socketDir := filepath.Dir(*socketAddress)
	// os.MkdirAll doesn't return error when the directory already exists
	if err := os.MkdirAll(socketDir, os.ModePerm); err != nil {
		logrus.Fatalf("Failed to create directory for Unix domain socket: %s", err)
	}

	lis, err := net.Listen("unix", *socketAddress)
	if err != nil {
		logrus.Fatalf("Failed to listen: %v", err)
	}
	s := grpc.NewServer()
	pb.RegisterAttestationContainerServer(s, &server{})
	logrus.Infof("Server listening at %v", lis.Addr())
	if err := s.Serve(lis); err != nil {
		logrus.Fatalf("Failed to serve: %v", err)
	}
}<|MERGE_RESOLUTION|>--- conflicted
+++ resolved
@@ -55,16 +55,12 @@
 		return &pb.FetchAttestationReply{}, nil
 	}
 
-<<<<<<< HEAD
 	logrus.Trace("Fetching attestation report...")
-	reportFetcher := attest.NewAttestationReportFetcher()
-=======
 	reportFetcher, err := attest.NewAttestationReportFetcher()
 	if err != nil {
 		return nil, status.Errorf(codes.Internal, "failed to get attestation report fetcher: %s", err)
 	}
 
->>>>>>> 68268ab1
 	reportBytes, err := reportFetcher.FetchAttestationReportByte(reportData)
 	if err != nil {
 		return nil, status.Errorf(codes.Internal, "failed to fetch attestation report: %s", err)
@@ -135,22 +131,13 @@
 	if *insecureVirtual {
 		logrus.Warn("Warning: INSECURE virtual: do not use in production!")
 	} else {
-<<<<<<< HEAD
 		logrus.Trace("Checking if SNP device is detected...")
-		if _, err := os.Stat(attest.SNP_DEVICE_PATH); err == nil {
-			logrus.Tracef("%s is detected\n", attest.SNP_DEVICE_PATH)
-		} else if errors.Is(err, os.ErrNotExist) {
-			logrus.Fatalf("%s is not detected", attest.SNP_DEVICE_PATH)
+		if attest.IsSNPVM5() {
+			logrus.Tracef("%s is detected\n", attest.SNP_DEVICE_PATH_5)
+		} else if attest.IsSNPVM6() {
+			logrus.Tracef("%s is detected\n", attest.SNP_DEVICE_PATH_6)
 		} else {
-			logrus.Fatalf("Unknown error: %s", err)
-=======
-		if attest.IsSNPVM5() {
-			log.Printf("%s is detected\n", attest.SNP_DEVICE_PATH_5)
-		} else if attest.IsSNPVM6() {
-			log.Printf("%s is detected\n", attest.SNP_DEVICE_PATH_6)
-		} else {
-			log.Fatalf("attestation-container is not running in SNP enabled VM")
->>>>>>> 68268ab1
+			logrus.Fatalf("attestation-container is not running in SNP enabled VM")
 		}
 
 		logrus.Trace("Getting UVM Information...")
