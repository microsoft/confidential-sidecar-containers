--- conflicted
+++ resolved
@@ -1,195 +1,185 @@
-// Copyright (c) Microsoft Corporation.
-// Licensed under the MIT License.
-
-package attest
-
-import (
-	"crypto/sha256"
-	"encoding/base64"
-	"fmt"
-
-	"github.com/Microsoft/confidential-sidecar-containers/pkg/common"
-	"github.com/pkg/errors"
-	"github.com/sirupsen/logrus"
-)
-
-// CertState contains information about the certificate cache service
-// that provides access to the certificate chain required upon attestation
-type CertState struct {
-	CertFetcher CertFetcher `json:"cert_cache"`
-	Tcbm        uint64      `json:"tcbm"`
-}
-
-const (
-	sha256len = 32
-)
-
-func (certState *CertState) RefreshCertChain(SNPReport SNPAttestationReport) ([]byte, error) {
-	logrus.Info("Refreshing CertChain...")
-	vcekCertChain, thimTcbm, err := certState.CertFetcher.GetCertChain(SNPReport.ChipID, SNPReport.ReportedTCB)
-	if err != nil {
-		return nil, errors.Wrap(err, "Refreshing CertChain failed")
-	}
-	certState.Tcbm = thimTcbm
-	return vcekCertChain, nil
-}
-
-// Takes bytes and generate report data that MAA expects (SHA256 hash of arbitrary data).
-func GenerateMAAReportData(inputBytes []byte) [REPORT_DATA_SIZE]byte {
-	logrus.Info("Generating MAA Report Data...")
-	runtimeData := sha256.New()
-	if inputBytes != nil {
-		runtimeData.Write(inputBytes)
-	}
-	reportData := [REPORT_DATA_SIZE]byte{}
-	runtimeDataBytes := runtimeData.Sum(nil)
-	if len(runtimeDataBytes) != sha256len {
-		panic(fmt.Errorf("length of sha256 hash should be %d bytes, but it is actually %d bytes", sha256len, len(runtimeDataBytes)))
-	}
-	if sha256len > REPORT_DATA_SIZE {
-		panic(fmt.Errorf("generated hash is too large for report data. hash length: %d bytes, report data size: %d", sha256len, REPORT_DATA_SIZE))
-	}
-	copy(reportData[:sha256len], runtimeDataBytes)
-	return reportData
-}
-
-// Takes bytes and generate host data that UVM creates at launch of SNP VM (SHA256 hash of arbitrary data).
-// It's only useful to create fake attestation report
-func GenerateMAAHostData(inputBytes []byte) [HOST_DATA_SIZE]byte {
-	logrus.Info("Generating MAA Host Data...")
-	inittimeData := sha256.New()
-	if inputBytes != nil {
-		inittimeData.Write(inputBytes)
-	}
-	hostData := [HOST_DATA_SIZE]byte{}
-	inittimeDataBytes := inittimeData.Sum(nil)
-	if len(inittimeDataBytes) != sha256len {
-		panic(fmt.Errorf("length of sha256 hash should be %d bytes, but it is actually %d bytes", sha256len, len(inittimeDataBytes)))
-	}
-	if sha256len > HOST_DATA_SIZE {
-		panic(fmt.Errorf("generated hash is too large for host data. hash length: %d bytes, report host size: %d", sha256len, REPORT_DATA_SIZE))
-	}
-	copy(hostData[:], inittimeDataBytes)
-	return hostData
-}
-
-// Attest interacts with maa services to fetch an MAA token
-// MAA expects four attributes:
-// (A) the attestation report signed by the PSP signing key
-// (B) a certificate chain that endorses the signing key of the attestation report
-// (C) reference information that provides evidence that the UVM image is genuine.
-// (D) inittime data: this is the policy blob that has been hashed by the host OS during the utility
-//
-//	VM bringup and has been reported by the PSP in the attestation report as HOST DATA
-//
-// (E) runtime data: for example it may be a wrapping key blob that has been hashed during the attestation report
-//
-//	retrieval and has been reported by the PSP in the attestation report as REPORT DATA
-//
-// Note that it uses fake attestation report if it's not running inside SNP VM
-func (certState *CertState) Attest(maa MAA, runtimeDataBytes []byte, uvmInformation common.UvmInformation) (string, error) {
-	logrus.Info("Decoding UVM encoded security policy...")
-	inittimeDataBytes, err := base64.StdEncoding.DecodeString(uvmInformation.EncodedSecurityPolicy)
-	if err != nil {
-		return "", errors.Wrap(err, "Decoding policy from Base64 format failed")
-	}
-	logrus.Debugf("   inittimeDataBytes:    %v", inittimeDataBytes)
-
-	// Fetch the attestation report
-	var reportFetcher AttestationReportFetcher
-<<<<<<< HEAD
-	// Use fake attestation report if it's not running inside SNP VM
-	if _, err := os.Stat("/dev/sev"); errors.Is(err, os.ErrNotExist) {
-		logrus.Info("Not running inside SNP VM, using fake attestation report fetcher...")
-		hostData := GenerateMAAHostData(inittimeDataBytes)
-		reportFetcher = UnsafeNewFakeAttestationReportFetcher(hostData)
-	} else {
-		logrus.Info("Running inside SNP VM, using real attestation report fetcher...")
-		reportFetcher = NewAttestationReportFetcher()
-=======
-	if IsSNPVM() {
-
-		reportFetcher, err = NewAttestationReportFetcher()
-		if err != nil {
-			return "", errors.Wrapf(err, "failed to create attestation report fetcher")
-		}
-	} else {
-		// Use fake attestation report if it's not running inside SNP VM
-		hostData := GenerateMAAHostData(inittimeDataBytes)
-		reportFetcher = UnsafeNewFakeAttestationReportFetcher(hostData)
->>>>>>> 68268ab1
-	}
-
-	reportData := GenerateMAAReportData(runtimeDataBytes)
-	logrus.Info("Fetching Attestation Report...")
-	SNPReportBytes, err := reportFetcher.FetchAttestationReportByte(reportData)
-	if err != nil {
-		return "", errors.Wrapf(err, "Failed to retrieve attestation report")
-	}
-
-	// Retrieve the certificate chain using the chip identifier and platform version
-	// fields of the attestation report
-	var SNPReport SNPAttestationReport
-	logrus.Info("Deserializing Attestation Report...")
-	if err = SNPReport.DeserializeReport(SNPReportBytes); err != nil {
-		return "", errors.Wrapf(err, "Failed to deserialize attestation report")
-	}
-
-	logrus.Debugf("SNP Report Reported TCB: %d\nCert Chain TCBM Value: %d\n", SNPReport.ReportedTCB, certState.Tcbm)
-
-	// At this point check that the TCB of the cert chain matches that reported so we fail early or
-	// fetch fresh certs by other means.
-	var vcekCertChain []byte
-	logrus.Info("Comparing TCB values...")
-	if SNPReport.ReportedTCB != certState.Tcbm {
-		// TCB values not the same, try refreshing cert cache first
-		logrus.Info("TCB values not the same, trying to refresh cert chain...")
-		vcekCertChain, err = certState.RefreshCertChain(SNPReport)
-		if err != nil {
-			return "", err
-		}
-
-		if SNPReport.ReportedTCB != certState.Tcbm {
-			// TCB values still don't match, try retrieving the SNP report again
-			logrus.Info("TCB values still don't match, trying to retrieve new attestation report...")
-			SNPReportBytes, err := reportFetcher.FetchAttestationReportByte(reportData)
-			if err != nil {
-				return "", errors.Wrapf(err, "Failed to retrieve new attestation report")
-			}
-
-			if err = SNPReport.DeserializeReport(SNPReportBytes); err != nil {
-				return "", errors.Wrapf(err, "Failed to deserialize new attestation report")
-			}
-
-			// refresh certs again
-			logrus.Info("Refreshing cert chain again...")
-			vcekCertChain, err = certState.RefreshCertChain(SNPReport)
-			if err != nil {
-				return "", err
-			}
-
-			// if no match after refreshing certs and attestation report, fail
-			if SNPReport.ReportedTCB != certState.Tcbm {
-				return "", errors.New(fmt.Sprintf("SNP reported TCB value: %d doesn't match Certificate TCB value: %d", SNPReport.ReportedTCB, certState.Tcbm))
-			}
-		}
-	} else {
-		logrus.Info("TCB values match, using cached cert chain...")
-		certString := uvmInformation.InitialCerts.VcekCert + uvmInformation.InitialCerts.CertificateChain
-		vcekCertChain = []byte(certString)
-	}
-
-	uvmReferenceInfoBytes, err := base64.StdEncoding.DecodeString(uvmInformation.EncodedUvmReferenceInfo)
-	if err != nil {
-		return "", errors.Wrap(err, "Decoding UVM encoded security policy from Base64 format failed")
-	}
-
-	// Retrieve the MAA token required by the request's MAA endpoint
-	logrus.Info("Retrieving MAA token...")
-	maaToken, err := maa.attest(SNPReportBytes, vcekCertChain, inittimeDataBytes, runtimeDataBytes, uvmReferenceInfoBytes)
-	if err != nil || maaToken == "" {
-		return "", errors.Wrapf(err, "Retrieving MAA token from MAA endpoint failed")
-	}
-
-	return maaToken, nil
-}
+// Copyright (c) Microsoft Corporation.
+// Licensed under the MIT License.
+
+package attest
+
+import (
+	"crypto/sha256"
+	"encoding/base64"
+	"fmt"
+
+	"github.com/Microsoft/confidential-sidecar-containers/pkg/common"
+	"github.com/pkg/errors"
+	"github.com/sirupsen/logrus"
+)
+
+// CertState contains information about the certificate cache service
+// that provides access to the certificate chain required upon attestation
+type CertState struct {
+	CertFetcher CertFetcher `json:"cert_cache"`
+	Tcbm        uint64      `json:"tcbm"`
+}
+
+const (
+	sha256len = 32
+)
+
+func (certState *CertState) RefreshCertChain(SNPReport SNPAttestationReport) ([]byte, error) {
+	logrus.Info("Refreshing CertChain...")
+	vcekCertChain, thimTcbm, err := certState.CertFetcher.GetCertChain(SNPReport.ChipID, SNPReport.ReportedTCB)
+	if err != nil {
+		return nil, errors.Wrap(err, "Refreshing CertChain failed")
+	}
+	certState.Tcbm = thimTcbm
+	return vcekCertChain, nil
+}
+
+// Takes bytes and generate report data that MAA expects (SHA256 hash of arbitrary data).
+func GenerateMAAReportData(inputBytes []byte) [REPORT_DATA_SIZE]byte {
+	logrus.Info("Generating MAA Report Data...")
+	runtimeData := sha256.New()
+	if inputBytes != nil {
+		runtimeData.Write(inputBytes)
+	}
+	reportData := [REPORT_DATA_SIZE]byte{}
+	runtimeDataBytes := runtimeData.Sum(nil)
+	if len(runtimeDataBytes) != sha256len {
+		panic(fmt.Errorf("length of sha256 hash should be %d bytes, but it is actually %d bytes", sha256len, len(runtimeDataBytes)))
+	}
+	if sha256len > REPORT_DATA_SIZE {
+		panic(fmt.Errorf("generated hash is too large for report data. hash length: %d bytes, report data size: %d", sha256len, REPORT_DATA_SIZE))
+	}
+	copy(reportData[:sha256len], runtimeDataBytes)
+	return reportData
+}
+
+// Takes bytes and generate host data that UVM creates at launch of SNP VM (SHA256 hash of arbitrary data).
+// It's only useful to create fake attestation report
+func GenerateMAAHostData(inputBytes []byte) [HOST_DATA_SIZE]byte {
+	logrus.Info("Generating MAA Host Data...")
+	inittimeData := sha256.New()
+	if inputBytes != nil {
+		inittimeData.Write(inputBytes)
+	}
+	hostData := [HOST_DATA_SIZE]byte{}
+	inittimeDataBytes := inittimeData.Sum(nil)
+	if len(inittimeDataBytes) != sha256len {
+		panic(fmt.Errorf("length of sha256 hash should be %d bytes, but it is actually %d bytes", sha256len, len(inittimeDataBytes)))
+	}
+	if sha256len > HOST_DATA_SIZE {
+		panic(fmt.Errorf("generated hash is too large for host data. hash length: %d bytes, report host size: %d", sha256len, REPORT_DATA_SIZE))
+	}
+	copy(hostData[:], inittimeDataBytes)
+	return hostData
+}
+
+// Attest interacts with maa services to fetch an MAA token
+// MAA expects four attributes:
+// (A) the attestation report signed by the PSP signing key
+// (B) a certificate chain that endorses the signing key of the attestation report
+// (C) reference information that provides evidence that the UVM image is genuine.
+// (D) inittime data: this is the policy blob that has been hashed by the host OS during the utility
+//
+//	VM bringup and has been reported by the PSP in the attestation report as HOST DATA
+//
+// (E) runtime data: for example it may be a wrapping key blob that has been hashed during the attestation report
+//
+//	retrieval and has been reported by the PSP in the attestation report as REPORT DATA
+//
+// Note that it uses fake attestation report if it's not running inside SNP VM
+func (certState *CertState) Attest(maa MAA, runtimeDataBytes []byte, uvmInformation common.UvmInformation) (string, error) {
+	logrus.Info("Decoding UVM encoded security policy...")
+	inittimeDataBytes, err := base64.StdEncoding.DecodeString(uvmInformation.EncodedSecurityPolicy)
+	if err != nil {
+		return "", errors.Wrap(err, "Decoding policy from Base64 format failed")
+	}
+	logrus.Debugf("   inittimeDataBytes:    %v", inittimeDataBytes)
+
+	// Fetch the attestation report
+	var reportFetcher AttestationReportFetcher
+	if IsSNPVM() {
+    logrus.Info("Running inside SNP VM, using real attestation report fetcher...")
+		reportFetcher, err = NewAttestationReportFetcher()
+		if err != nil {
+			return "", errors.Wrapf(err, "failed to create attestation report fetcher")
+		}
+	} else {
+    logrus.Info("Not running inside SNP VM, using fake attestation report fetcher...")
+		// Use fake attestation report if it's not running inside SNP VM
+		hostData := GenerateMAAHostData(inittimeDataBytes)
+		reportFetcher = UnsafeNewFakeAttestationReportFetcher(hostData)
+	}
+
+	reportData := GenerateMAAReportData(runtimeDataBytes)
+	logrus.Info("Fetching Attestation Report...")
+	SNPReportBytes, err := reportFetcher.FetchAttestationReportByte(reportData)
+	if err != nil {
+		return "", errors.Wrapf(err, "Failed to retrieve attestation report")
+	}
+
+	// Retrieve the certificate chain using the chip identifier and platform version
+	// fields of the attestation report
+	var SNPReport SNPAttestationReport
+	logrus.Info("Deserializing Attestation Report...")
+	if err = SNPReport.DeserializeReport(SNPReportBytes); err != nil {
+		return "", errors.Wrapf(err, "Failed to deserialize attestation report")
+	}
+
+	logrus.Debugf("SNP Report Reported TCB: %d\nCert Chain TCBM Value: %d\n", SNPReport.ReportedTCB, certState.Tcbm)
+
+	// At this point check that the TCB of the cert chain matches that reported so we fail early or
+	// fetch fresh certs by other means.
+	var vcekCertChain []byte
+	logrus.Info("Comparing TCB values...")
+	if SNPReport.ReportedTCB != certState.Tcbm {
+		// TCB values not the same, try refreshing cert cache first
+		logrus.Info("TCB values not the same, trying to refresh cert chain...")
+		vcekCertChain, err = certState.RefreshCertChain(SNPReport)
+		if err != nil {
+			return "", err
+		}
+
+		if SNPReport.ReportedTCB != certState.Tcbm {
+			// TCB values still don't match, try retrieving the SNP report again
+			logrus.Info("TCB values still don't match, trying to retrieve new attestation report...")
+			SNPReportBytes, err := reportFetcher.FetchAttestationReportByte(reportData)
+			if err != nil {
+				return "", errors.Wrapf(err, "Failed to retrieve new attestation report")
+			}
+
+			if err = SNPReport.DeserializeReport(SNPReportBytes); err != nil {
+				return "", errors.Wrapf(err, "Failed to deserialize new attestation report")
+			}
+
+			// refresh certs again
+			logrus.Info("Refreshing cert chain again...")
+			vcekCertChain, err = certState.RefreshCertChain(SNPReport)
+			if err != nil {
+				return "", err
+			}
+
+			// if no match after refreshing certs and attestation report, fail
+			if SNPReport.ReportedTCB != certState.Tcbm {
+				return "", errors.New(fmt.Sprintf("SNP reported TCB value: %d doesn't match Certificate TCB value: %d", SNPReport.ReportedTCB, certState.Tcbm))
+			}
+		}
+	} else {
+		logrus.Info("TCB values match, using cached cert chain...")
+		certString := uvmInformation.InitialCerts.VcekCert + uvmInformation.InitialCerts.CertificateChain
+		vcekCertChain = []byte(certString)
+	}
+
+	uvmReferenceInfoBytes, err := base64.StdEncoding.DecodeString(uvmInformation.EncodedUvmReferenceInfo)
+	if err != nil {
+		return "", errors.Wrap(err, "Decoding UVM encoded security policy from Base64 format failed")
+	}
+
+	// Retrieve the MAA token required by the request's MAA endpoint
+	logrus.Info("Retrieving MAA token...")
+	maaToken, err := maa.attest(SNPReportBytes, vcekCertChain, inittimeDataBytes, runtimeDataBytes, uvmReferenceInfoBytes)
+	if err != nil || maaToken == "" {
+		return "", errors.Wrapf(err, "Retrieving MAA token from MAA endpoint failed")
+	}
+
+	return maaToken, nil
+}