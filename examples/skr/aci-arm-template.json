--- conflicted
+++ resolved
@@ -1,166 +1,163 @@
-{
-  "$schema": "https://schema.management.azure.com/schemas/2019-04-01/deploymentTemplate.json#",
-  "contentVersion": "1.0.0.0",
-  "parameters": {
-    "containerGroupName": {
-      "defaultValue": "aciSKRSidecarTest",
-      "type": "String",
-      "metadata": {
-        "description": "Secure Key Release Sidecar Example"
-      }
-    }
-  },
-  "resources": [
-    {
-      "type": "Microsoft.ContainerInstance/containerGroups",
-      "apiVersion": "2023-05-01",
-      "name": "[parameters('containerGroupName')]",
-      "location": "[resourceGroup().location]",
-      "identity": {
-        "type": "UserAssigned",
-        "userAssignedIdentities": {
-          "<managed-identity-with-right-permissions-to-key-vault>": {}
-        }
-      },
-      "properties": {
-        "containers": [
-          {
-            "name": "skr-sidecar-container",
-            "properties": {
-              "command": [
-                "/skr.sh"
-              ],
-<<<<<<< HEAD
-              "environmentVariables": [
-                {
-                  "name": "LogFile",
-                  "value": "/log.txt"
-                },
-                {
-                  "name": "LogLevel",
-                  "value": "debug"
-                }
-              ],
-=======
-              "image": "mcr.microsoft.com/aci/skr:2.3",
->>>>>>> aa50f387
-              "resources": {
-                "requests": {
-                  "cpu": 1,
-                  "memoryInGB": 2
-                }
-              },
-              "ports": [
-                {
-                  "port": 8080
-                }
-              ]
-            }
-          },
-          {
-            "name": "test-skr-client-container",
-            "properties": {
-              "command": [
-                "/tests/skr/skr_client.sh"
-              ],
-              "environmentVariables": [
-                {
-                  "name": "SkrClientMAAEndpoint",
-                  "value": "<authority-of-key-imported-to-key-vault>"
-                },
-                {
-                  "name": "SkrClientAKVEndpoint",
-                  "value": "<key-vault-endpoint>"
-                },
-                {
-                  "name": "SkrClientKID",
-                  "value": "<key-vault-key-identifier>"
-                }
-              ],
-              "image": "mcr.microsoft.com/aci/skr:2.3",
-              "resources": {
-                "requests": {
-                  "cpu": 0.5,
-                  "memoryInGB": 1
-                }
-              }
-            }
-          },
-          {
-            "name": "test-attest-client-container",
-            "properties": {
-              "command": [
-                "/tests/skr/attest_client.sh"
-              ],
-              "environmentVariables": [
-                {
-                  "name": "AttestClientRuntimeData",
-                  "value": "eyJrZXlzIjpbeyJlIjoiQVFBQiIsImtleV9vcHMiOlsiZW5jcnlwdCJdLCJraWQiOiJOdmhmdXEyY0NJT0FCOFhSNFhpOVByME5QXzlDZU16V1FHdFdfSEFMel93Iiwia3R5IjoiUlNBIiwibiI6InY5NjVTUm15cDh6Ykc1ZU5GdURDbW1pU2VhSHB1akcyYkNfa2VMU3V6dkRNTE8xV3lyVUp2ZWFhNWJ6TW9PMHBBNDZwWGttYnFIaXNvelZ6cGlORExDbzZkM3o0VHJHTWVGUGYyQVBJTXUtUlNyek41NnF2SFZ5SXI1Y2FXZkhXay1GTVJEd0FlZnlOWVJIa2RZWWtnbUZLNDRoaFVkdGxDQUtFdjVVUXBGWmp2aDRpSTlqVkJkR1lNeUJhS1FMaGpJNVdJaC1RRzZaYTVzU3VPQ0ZNbm11eXV2TjVEZmxwTEZ6NTk1U3MtRW9CSVktTmlsNmxDdHZjR2dSLUlialVZSEFPczVhamFtVHpnZU84a3gzVkNFOUhjeUtteVVac2l5aUY2SURScDJCcHkzTkhUakl6N3Rta3BUSHg3dEhuUnRsZkUyRlV2MEI2aV9RWWxfWkE1USJ9XX0="
-                }
-              ],
-              "image": "mcr.microsoft.com/aci/skr:2.3",
-              "resources": {
-                "requests": {
-                  "cpu": 0.5,
-                  "memoryInGB": 1
-                }
-              }
-            }
-          },
-          {
-            "name": "test-attest-maa-client-container",
-            "properties": {
-              "command": [
-                "/tests/skr/attest_client.sh"
-              ],
-              "environmentVariables": [
-                {
-                  "name": "AttestClientMAAEndpoint",
-                  "value": "<maa-endpoint>"
-                },
-                {
-                  "name": "AttestClientRuntimeData",
-                  "value": "eyJrZXlzIjpbeyJlIjoiQVFBQiIsImtleV9vcHMiOlsiZW5jcnlwdCJdLCJraWQiOiJOdmhmdXEyY0NJT0FCOFhSNFhpOVByME5QXzlDZU16V1FHdFdfSEFMel93Iiwia3R5IjoiUlNBIiwibiI6InY5NjVTUm15cDh6Ykc1ZU5GdURDbW1pU2VhSHB1akcyYkNfa2VMU3V6dkRNTE8xV3lyVUp2ZWFhNWJ6TW9PMHBBNDZwWGttYnFIaXNvelZ6cGlORExDbzZkM3o0VHJHTWVGUGYyQVBJTXUtUlNyek41NnF2SFZ5SXI1Y2FXZkhXay1GTVJEd0FlZnlOWVJIa2RZWWtnbUZLNDRoaFVkdGxDQUtFdjVVUXBGWmp2aDRpSTlqVkJkR1lNeUJhS1FMaGpJNVdJaC1RRzZaYTVzU3VPQ0ZNbm11eXV2TjVEZmxwTEZ6NTk1U3MtRW9CSVktTmlsNmxDdHZjR2dSLUlialVZSEFPczVhamFtVHpnZU84a3gzVkNFOUhjeUtteVVac2l5aUY2SURScDJCcHkzTkhUakl6N3Rta3BUSHg3dEhuUnRsZkUyRlV2MEI2aV9RWWxfWkE1USJ9XX0="
-                }
-              ],
-              "image": "mcr.microsoft.com/aci/skr:2.3",
-              "resources": {
-                "requests": {
-                  "cpu": 1,
-                  "memoryInGB": 1
-                }
-              }
-            }
-          }
-        ],
-        "imageRegistryCredentials": [
-          {
-            "server": "<registry-name>",
-            "username": "<registry-username-if-private>",
-            "password": "<registry-password-if-private>"
-          }
-        ],
-        "osType": "Linux",
-        "ipAddress": {
-          "type": "Public",
-          "ports": [
-            {
-              "protocol": "tcp",
-              "port": 8080
-            }
-          ]
-        },
-        "sku": "confidential",
-        "confidentialComputeProperties": {
-          "ccePolicy": "<base64-std-encoded-string-of-policy>"
-        }
-      }
-    }
-  ],
-  "outputs": {
-    "containerIPv4Address": {
-      "type": "String",
-      "value": "[reference(resourceId('Microsoft.ContainerInstance/containerGroups/', parameters('containerGroupName'))).ipAddress.ip]"
-    }
-  }
+{
+  "$schema": "https://schema.management.azure.com/schemas/2019-04-01/deploymentTemplate.json#",
+  "contentVersion": "1.0.0.0",
+  "parameters": {
+    "containerGroupName": {
+      "defaultValue": "aciSKRSidecarTest",
+      "type": "String",
+      "metadata": {
+        "description": "Secure Key Release Sidecar Example"
+      }
+    }
+  },
+  "resources": [
+    {
+      "type": "Microsoft.ContainerInstance/containerGroups",
+      "apiVersion": "2023-05-01",
+      "name": "[parameters('containerGroupName')]",
+      "location": "[resourceGroup().location]",
+      "identity": {
+        "type": "UserAssigned",
+        "userAssignedIdentities": {
+          "<managed-identity-with-right-permissions-to-key-vault>": {}
+        }
+      },
+      "properties": {
+        "containers": [
+          {
+            "name": "skr-sidecar-container",
+            "properties": {
+              "command": [
+                "/skr.sh"
+              ],
+              "environmentVariables": [
+                {
+                  "name": "LogFile",
+                  "value": "/log.txt"
+                },
+                {
+                  "name": "LogLevel",
+                  "value": "debug"
+                }
+              ],
+              "image": "mcr.microsoft.com/aci/skr:2.3",
+              "resources": {
+                "requests": {
+                  "cpu": 1,
+                  "memoryInGB": 2
+                }
+              },
+              "ports": [
+                {
+                  "port": 8080
+                }
+              ]
+            }
+          },
+          {
+            "name": "test-skr-client-container",
+            "properties": {
+              "command": [
+                "/tests/skr/skr_client.sh"
+              ],
+              "environmentVariables": [
+                {
+                  "name": "SkrClientMAAEndpoint",
+                  "value": "<authority-of-key-imported-to-key-vault>"
+                },
+                {
+                  "name": "SkrClientAKVEndpoint",
+                  "value": "<key-vault-endpoint>"
+                },
+                {
+                  "name": "SkrClientKID",
+                  "value": "<key-vault-key-identifier>"
+                }
+              ],
+              "image": "mcr.microsoft.com/aci/skr:2.3",
+              "resources": {
+                "requests": {
+                  "cpu": 0.5,
+                  "memoryInGB": 1
+                }
+              }
+            }
+          },
+          {
+            "name": "test-attest-client-container",
+            "properties": {
+              "command": [
+                "/tests/skr/attest_client.sh"
+              ],
+              "environmentVariables": [
+                {
+                  "name": "AttestClientRuntimeData",
+                  "value": "eyJrZXlzIjpbeyJlIjoiQVFBQiIsImtleV9vcHMiOlsiZW5jcnlwdCJdLCJraWQiOiJOdmhmdXEyY0NJT0FCOFhSNFhpOVByME5QXzlDZU16V1FHdFdfSEFMel93Iiwia3R5IjoiUlNBIiwibiI6InY5NjVTUm15cDh6Ykc1ZU5GdURDbW1pU2VhSHB1akcyYkNfa2VMU3V6dkRNTE8xV3lyVUp2ZWFhNWJ6TW9PMHBBNDZwWGttYnFIaXNvelZ6cGlORExDbzZkM3o0VHJHTWVGUGYyQVBJTXUtUlNyek41NnF2SFZ5SXI1Y2FXZkhXay1GTVJEd0FlZnlOWVJIa2RZWWtnbUZLNDRoaFVkdGxDQUtFdjVVUXBGWmp2aDRpSTlqVkJkR1lNeUJhS1FMaGpJNVdJaC1RRzZaYTVzU3VPQ0ZNbm11eXV2TjVEZmxwTEZ6NTk1U3MtRW9CSVktTmlsNmxDdHZjR2dSLUlialVZSEFPczVhamFtVHpnZU84a3gzVkNFOUhjeUtteVVac2l5aUY2SURScDJCcHkzTkhUakl6N3Rta3BUSHg3dEhuUnRsZkUyRlV2MEI2aV9RWWxfWkE1USJ9XX0="
+                }
+              ],
+              "image": "mcr.microsoft.com/aci/skr:2.3",
+              "resources": {
+                "requests": {
+                  "cpu": 0.5,
+                  "memoryInGB": 1
+                }
+              }
+            }
+          },
+          {
+            "name": "test-attest-maa-client-container",
+            "properties": {
+              "command": [
+                "/tests/skr/attest_client.sh"
+              ],
+              "environmentVariables": [
+                {
+                  "name": "AttestClientMAAEndpoint",
+                  "value": "<maa-endpoint>"
+                },
+                {
+                  "name": "AttestClientRuntimeData",
+                  "value": "eyJrZXlzIjpbeyJlIjoiQVFBQiIsImtleV9vcHMiOlsiZW5jcnlwdCJdLCJraWQiOiJOdmhmdXEyY0NJT0FCOFhSNFhpOVByME5QXzlDZU16V1FHdFdfSEFMel93Iiwia3R5IjoiUlNBIiwibiI6InY5NjVTUm15cDh6Ykc1ZU5GdURDbW1pU2VhSHB1akcyYkNfa2VMU3V6dkRNTE8xV3lyVUp2ZWFhNWJ6TW9PMHBBNDZwWGttYnFIaXNvelZ6cGlORExDbzZkM3o0VHJHTWVGUGYyQVBJTXUtUlNyek41NnF2SFZ5SXI1Y2FXZkhXay1GTVJEd0FlZnlOWVJIa2RZWWtnbUZLNDRoaFVkdGxDQUtFdjVVUXBGWmp2aDRpSTlqVkJkR1lNeUJhS1FMaGpJNVdJaC1RRzZaYTVzU3VPQ0ZNbm11eXV2TjVEZmxwTEZ6NTk1U3MtRW9CSVktTmlsNmxDdHZjR2dSLUlialVZSEFPczVhamFtVHpnZU84a3gzVkNFOUhjeUtteVVac2l5aUY2SURScDJCcHkzTkhUakl6N3Rta3BUSHg3dEhuUnRsZkUyRlV2MEI2aV9RWWxfWkE1USJ9XX0="
+                }
+              ],
+              "image": "mcr.microsoft.com/aci/skr:2.3",
+              "resources": {
+                "requests": {
+                  "cpu": 1,
+                  "memoryInGB": 1
+                }
+              }
+            }
+          }
+        ],
+        "imageRegistryCredentials": [
+          {
+            "server": "<registry-name>",
+            "username": "<registry-username-if-private>",
+            "password": "<registry-password-if-private>"
+          }
+        ],
+        "osType": "Linux",
+        "ipAddress": {
+          "type": "Public",
+          "ports": [
+            {
+              "protocol": "tcp",
+              "port": 8080
+            }
+          ]
+        },
+        "sku": "confidential",
+        "confidentialComputeProperties": {
+          "ccePolicy": "<base64-std-encoded-string-of-policy>"
+        }
+      }
+    }
+  ],
+  "outputs": {
+    "containerIPv4Address": {
+      "type": "String",
+      "value": "[reference(resourceId('Microsoft.ContainerInstance/containerGroups/', parameters('containerGroupName'))).ipAddress.ip]"
+    }
+  }
 }